# Copyright (c) 2017 NVIDIA Corporation
from __future__ import absolute_import, division, print_function
from __future__ import unicode_literals
from six.moves import range

import tensorflow as tf
import numpy as np
import copy
import numpy.testing as npt
import tempfile
import os
import pandas as pd

from .speech2text import levenshtein
from open_seq2seq.utils import train, evaluate, infer
from open_seq2seq.utils.utils import get_available_gpus


class Speech2TextModelTests(tf.test.TestCase):

  def run_model(self, train_config, eval_config, hvd=None):
    with tf.Graph().as_default() as g:
      train_model = self.base_model(params=train_config, mode="train", hvd=hvd)
      train_model.compile()
      eval_model = self.base_model(params=eval_config, mode="eval", hvd=hvd)
      eval_model.compile(force_var_reuse=True)

      train(train_model, eval_model)
      saver = tf.train.Saver()
      checkpoint = tf.train.latest_checkpoint(train_model.params['logdir'])
      with self.test_session(g, use_gpu=True) as sess:
        saver.restore(sess, checkpoint)
        sess.run([train_model.get_data_layer(i).iterator.initializer
                  for i in range(train_model.num_gpus)])
        sess.run([eval_model.get_data_layer(i).iterator.initializer
                  for i in range(eval_model.num_gpus)])

        weights = sess.run(tf.trainable_variables())
        loss = sess.run(train_model.loss)
        eval_losses = sess.run(eval_model.eval_losses)
        eval_loss = np.mean(eval_losses)
        weights_new = sess.run(tf.trainable_variables())

        # checking that the weights has not changed from just computing the
        # loss
        for w, w_new in zip(weights, weights_new):
          npt.assert_allclose(w, w_new)
      eval_dict = evaluate(eval_model, checkpoint)
    return loss, eval_loss, eval_dict

  def prepare_config(self):
    self.base_params['logdir'] = tempfile.mktemp()
    train_config = copy.deepcopy(self.base_params)
    eval_config = copy.deepcopy(self.base_params)
    train_config.update(copy.deepcopy(self.train_params))
    eval_config.update(copy.deepcopy(self.eval_params))
    return train_config, eval_config

  def regularizer_test(self):
    for dtype in [tf.float16, tf.float32, 'mixed']:
      train_config, eval_config = self.prepare_config()
      train_config['num_epochs'] = 60
      train_config.update({
          "dtype": dtype,
          "regularizer": tf.contrib.layers.l2_regularizer,
          "regularizer_params": {
              'scale': 1e4,
          },
      })
      eval_config.update({
          "dtype": dtype,
      })
      loss, eval_loss, eval_dict = self.run_model(train_config, eval_config)

      self.assertGreaterEqual(loss, 500.0)
      self.assertGreaterEqual(eval_loss, 500.0)
      self.assertGreaterEqual(eval_dict['Eval WER'], 0.95)

  def convergence_test(self, train_loss_threshold, eval_loss_threshold, eval_wer_threshold):
    for dtype in [tf.float32, "mixed"]:
      train_config, eval_config = self.prepare_config()
      train_config.update({
          "dtype": dtype,
      })
      eval_config.update({
          "dtype": dtype,
      })
      loss, eval_loss, eval_dict = self.run_model(train_config, eval_config)

<<<<<<< HEAD
      self.assertLess(loss, train_loss_threshold)
      self.assertLess(eval_loss, eval_loss_threshold)
      self.assertLess(eval_dict['Eval WER'], eval_wer_threshold)
=======
      self.assertLess(loss, 5.0)
      self.assertLess(eval_loss, 30.0)
      self.assertLess(eval_dict['Eval WER'], 0.1)
>>>>>>> 52e9c750

  def convergence_with_iter_size_test(self):
    try:
      import horovod.tensorflow as hvd
      hvd.init()
    except ImportError:
      print("Horovod not installed skipping test_convergence_with_iter_size")
      return

    for dtype in [tf.float32, "mixed"]:
      train_config, eval_config = self.prepare_config()
      train_config.update({
<<<<<<< HEAD
          "dtype": dtype,
          "iter_size": 5,
          "batch_size_per_gpu": 2,
          "use_horovod": True,
=======
        "dtype": dtype,
        "iter_size": 5,
        "batch_size_per_gpu": 2,
        "use_horovod": True,
        "num_epochs": 200,
>>>>>>> 52e9c750
      })
      eval_config.update({
          "dtype": dtype,
          "iter_size": 5,
          "batch_size_per_gpu": 2,
          "use_horovod": True,
      })
      loss, eval_loss, eval_dict = self.run_model(
          train_config, eval_config, hvd)

      self.assertLess(loss, 10.0)
      self.assertLess(eval_loss, 30.0)
      self.assertLess(eval_dict['Eval WER'], 0.1)

  def infer_test(self):
    train_config, infer_config = self.prepare_config()
    train_config['num_epochs'] = 250
    infer_config['batch_size_per_gpu'] = 4

    with tf.Graph().as_default() as g:
      with self.test_session(g, use_gpu=True) as sess:
        gpus = get_available_gpus()

    if len(gpus) > 1:
      infer_config['num_gpus'] = 2
    else:
      infer_config['num_gpus'] = 1

    with tf.Graph().as_default():
      train_model = self.base_model(
          params=train_config, mode="train", hvd=None)
      train_model.compile()
      train(train_model, None)

    with tf.Graph().as_default():
      infer_model = self.base_model(
          params=infer_config, mode="infer", hvd=None)
      infer_model.compile()

      print(train_model.params['logdir'])
      output_file = os.path.join(train_model.params['logdir'], 'infer_out.csv')
      infer(
          infer_model,
          tf.train.latest_checkpoint(train_model.params['logdir']),
          output_file,
      )
      pred_csv = pd.read_csv(output_file)
      true_csv = pd.read_csv(
          'open_seq2seq/test_utils/toy_speech_data/toy_data.csv',
      )
      for pred_row, true_row in zip(pred_csv.as_matrix(), true_csv.as_matrix()):
        # checking file name
        self.assertEqual(pred_row[0], true_row[0])
        # checking prediction
        self.assertEqual(pred_row[-1], true_row[-1])

  def mp_collection_test(self, num_train_vars, num_master_copies):
    train_config, eval_config = self.prepare_config()
    train_config['dtype'] = 'mixed'

    with tf.Graph().as_default():
      model = self.base_model(params=train_config, mode="train", hvd=None)
      model.compile()
      self.assertEqual(len(tf.trainable_variables()), num_train_vars)
      self.assertEqual(
          len(tf.get_collection('FP32_MASTER_COPIES')),
          num_master_copies,  # minus batch norm beta and gamma and row_conv vars
      )

  def levenshtein_test(self):
    s1 = 'this is a great day'
    s2 = 'this is great day'
    self.assertEqual(levenshtein(s1.split(), s2.split()), 1)
    self.assertEqual(levenshtein(s2.split(), s1.split()), 1)
    s1 = 'this is a great day'
    s2 = 'this great day'
    self.assertEqual(levenshtein(s1.split(), s2.split()), 2)
    self.assertEqual(levenshtein(s2.split(), s1.split()), 2)
    s1 = 'this is a great day'
    s2 = 'this great day'
    self.assertEqual(levenshtein(s1.split(), s2.split()), 2)
    self.assertEqual(levenshtein(s2.split(), s1.split()), 2)
    s1 = 'this is a great day'
    s2 = 'this day is a great'
    self.assertEqual(levenshtein(s1.split(), s2.split()), 2)
    self.assertEqual(levenshtein(s2.split(), s1.split()), 2)
    s1 = 'this is a great day'
    s2 = 'this day is great'
    self.assertEqual(levenshtein(s1.split(), s2.split()), 3)
    self.assertEqual(levenshtein(s2.split(), s1.split()), 3)

    s1 = 'london is the capital of great britain'
    s2 = 'london capital gret britain'
    self.assertEqual(levenshtein(s1.split(), s2.split()), 4)
    self.assertEqual(levenshtein(s2.split(), s1.split()), 4)
    self.assertEqual(levenshtein(s1, s2), 11)
    self.assertEqual(levenshtein(s2, s1), 11)

  def maybe_functions_test(self):
    train_config, eval_config = self.prepare_config()

    with tf.Graph().as_default():
      model = self.base_model(params=train_config, mode="train", hvd=None)
      model.compile()
    model._gpu_ids = range(5)
    model.params['batch_size_per_gpu'] = 2
    char2idx = model.get_data_layer().params['char2idx']
    inputs = [
        ['this is a great day', 'london is the capital of great britain'],
        ['ooo', 'lll'],
        ['a b c\' asdf', 'blah blah bblah'],
        ['this is great day', 'london capital gret britain'],
        ['aaaaaaaasdfdasdf', 'df d sdf asd fd f sdf df blah\' blah'],
    ]
    outputs = [
        ['this is great a day', 'london capital gret britain'],
        ['ooo', 'lll'],
        ['aaaaaaaasdfdasdf', 'df d sdf asd fd f sdf df blah blah'],
        ['this is a great day', 'london is the capital of great britain'],
        ['a b c\' asdf', 'blah blah\' bblah'],
    ]
    y = [None] * len(inputs)
    len_y = [None] * len(inputs)
    indices, values, dense_shape = [], [], []

    num_gpus = len(inputs)
    for gpu_id in range(num_gpus):
      num_samples = len(inputs[gpu_id])
      max_len = np.max(list(map(len, inputs[gpu_id])))
      y[gpu_id] = np.zeros((num_samples, max_len), dtype=np.int)
      len_y[gpu_id] = np.zeros(num_samples, dtype=np.int)
      for sample_id in range(num_samples):
        num_letters = len(inputs[gpu_id][sample_id])
        len_y[gpu_id][sample_id] = num_letters
        for letter_id in range(num_letters):
          y[gpu_id][sample_id, letter_id] = char2idx[
              inputs[gpu_id][sample_id][letter_id]
          ]

    num_gpus = len(outputs)
    for gpu_id in range(num_gpus):
      num_samples = len(outputs[gpu_id])
      max_len = np.max(list(map(len, outputs[gpu_id])))
      dense_shape.append(np.array((num_samples, max_len)))
      values.append([])
      indices.append([])
      for sample_id in range(num_samples):
        num_letters = len(outputs[gpu_id][sample_id])
        for letter_id in range(num_letters):
          values[gpu_id].append(
              char2idx[outputs[gpu_id][sample_id][letter_id]]
          )
          indices[gpu_id].append(np.array([sample_id, letter_id]))
      values[gpu_id] = np.array(values[gpu_id], dtype=np.int)
      indices[gpu_id] = np.array(indices[gpu_id], dtype=np.int)

    x = [np.empty(2)] * len(y)
    len_x = [None] * len(y)
    input_values = list(zip(x, len_x, y, len_y))
    output_values = [
        [tf.SparseTensorValue(indices[i], values[i], dense_shape[i])]
        for i in range(num_gpus)
    ]

    results = []
    for inp, out in zip(input_values, output_values):
      inp_dict = {'source_tensors': [inp[0], inp[1]],
                  'target_tensors': [inp[2], inp[3]]}
      results.append(model.evaluate(inp_dict, out))
    for inp, out in zip(input_values, output_values):
      inp_dict = {'source_tensors': [inp[0], inp[1]],
                  'target_tensors': [inp[2], inp[3]]}
      results.append(model.evaluate(inp_dict, out))
    output_dict = model.finalize_evaluation(results)

    w_lev = 0.0
    w_len = 0.0
    for batch_id in range(len(inputs)):
      for sample_id in range(len(inputs[batch_id])):
        input_sample = inputs[batch_id][sample_id]
        output_sample = outputs[batch_id][sample_id]
        w_lev += levenshtein(input_sample.split(), output_sample.split())
        w_len += len(input_sample.split())

    self.assertEqual(output_dict['Eval WER'], w_lev / w_len)
    self.assertEqual(output_dict['Eval WER'], 37 / 40.0)

    inp_dict = {'source_tensors': [input_values[0][0], input_values[0][1]],
                'target_tensors': [input_values[0][2], input_values[0][3]]}
<<<<<<< HEAD
    output_dict = model.maybe_print_logs(inp_dict, output_values[0])
    self.assertEqual(output_dict['Sample WER'], 0.4)
=======
    output_dict = model.maybe_print_logs(inp_dict, output_values[0], 0)
    self.assertEqual(output_dict['Sample WER'], 0.4)


if __name__ == '__main__':
  tf.test.main()
>>>>>>> 52e9c750
<|MERGE_RESOLUTION|>--- conflicted
+++ resolved
@@ -87,15 +87,9 @@
       })
       loss, eval_loss, eval_dict = self.run_model(train_config, eval_config)
 
-<<<<<<< HEAD
       self.assertLess(loss, train_loss_threshold)
       self.assertLess(eval_loss, eval_loss_threshold)
       self.assertLess(eval_dict['Eval WER'], eval_wer_threshold)
-=======
-      self.assertLess(loss, 5.0)
-      self.assertLess(eval_loss, 30.0)
-      self.assertLess(eval_dict['Eval WER'], 0.1)
->>>>>>> 52e9c750
 
   def convergence_with_iter_size_test(self):
     try:
@@ -108,18 +102,11 @@
     for dtype in [tf.float32, "mixed"]:
       train_config, eval_config = self.prepare_config()
       train_config.update({
-<<<<<<< HEAD
           "dtype": dtype,
           "iter_size": 5,
           "batch_size_per_gpu": 2,
           "use_horovod": True,
-=======
-        "dtype": dtype,
-        "iter_size": 5,
-        "batch_size_per_gpu": 2,
-        "use_horovod": True,
-        "num_epochs": 200,
->>>>>>> 52e9c750
+          "num_epochs": 200,
       })
       eval_config.update({
           "dtype": dtype,
@@ -309,14 +296,5 @@
 
     inp_dict = {'source_tensors': [input_values[0][0], input_values[0][1]],
                 'target_tensors': [input_values[0][2], input_values[0][3]]}
-<<<<<<< HEAD
-    output_dict = model.maybe_print_logs(inp_dict, output_values[0])
-    self.assertEqual(output_dict['Sample WER'], 0.4)
-=======
     output_dict = model.maybe_print_logs(inp_dict, output_values[0], 0)
-    self.assertEqual(output_dict['Sample WER'], 0.4)
-
-
-if __name__ == '__main__':
-  tf.test.main()
->>>>>>> 52e9c750
+    self.assertEqual(output_dict['Sample WER'], 0.4)