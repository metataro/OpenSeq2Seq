# Copyright (c) 2018 NVIDIA Corporation
from __future__ import absolute_import, division, print_function
from __future__ import unicode_literals

import tensorflow as tf

from .encoder import Encoder
from open_seq2seq.parts.cnns.conv_blocks import conv_actv, conv_bn_actv, conv_ln_actv, conv_in_actv, conv_bn_res_bn_actv, bn_relu_conv_res_v2


class TDNNEncoder(Encoder):
  """General time delay neural network (TDNN) encoder. Fully convolutional model
  """

  @staticmethod
  def get_required_params():
    return dict(Encoder.get_required_params(), **{
        'dropout_keep_prob': float,
        'convnet_layers': list,
        'activation_fn': None,  # any valid callable
    })

  @staticmethod
  def get_optional_params():
    return dict(Encoder.get_optional_params(), **{
        'data_format': ['channels_first', 'channels_last'],
        'normalization': [None, 'batch_norm', 'layer_norm', 'instance_norm'],
        'bn_momentum': float,
        'bn_epsilon': float,
        'use_conv_mask': bool,
<<<<<<< HEAD
=======
        'use_bn_mask': bool,
        'version': [1, 2],
>>>>>>> 84eb16cd
    })

  def __init__(self, params, model, name="w2l_encoder", mode='train'):
    """TDNN encoder constructor.

    See parent class for arguments description.

    Config parameters:

    * **dropout_keep_prop** (float) --- keep probability for dropout.
    * **convnet_layers** (list) --- list with the description of convolutional
      layers. For example::
        "convnet_layers": [
          {
            "type": "conv1d", "repeat" : 5,
            "kernel_size": [7], "stride": [1],
            "num_channels": 250, "padding": "SAME"
          },
          {
            "type": "conv1d", "repeat" : 3,
            "kernel_size": [11], "stride": [1],
            "num_channels": 500, "padding": "SAME"
          },
          {
            "type": "conv1d", "repeat" : 1,
            "kernel_size": [32], "stride": [1],
            "num_channels": 1000, "padding": "SAME"
          },
          {
            "type": "conv1d", "repeat" : 1,
            "kernel_size": [1], "stride": [1],
            "num_channels": 1000, "padding": "SAME"
          },
        ]
    * **activation_fn** --- activation function to use.
    * **data_format** (string) --- could be either "channels_first" or
      "channels_last". Defaults to "channels_last".
    * **normalization** --- normalization to use. Accepts [None, 'batch_norm'].
      Use None if you don't want to use normalization. Defaults to 'batch_norm'.     
    * **bn_momentum** (float) --- momentum for batch norm. Defaults to 0.90.
    * **bn_epsilon** (float) --- epsilon for batch norm. Defaults to 1e-3.
    """
    super(TDNNEncoder, self).__init__(params, model, name, mode)

  def _encode(self, input_dict):
    """Creates TensorFlow graph for Wav2Letter like encoder.

    Args:
      input_dict (dict): input dictionary that has to contain
          the following fields::
            input_dict = {
              "source_tensors": [
                src_sequence (shape=[batch_size, sequence length, num features]),
                src_length (shape=[batch_size])
              ]
            }

    Returns:
      dict: dictionary with the following tensors::

        {
          'outputs': hidden state, shape=[batch_size, sequence length, n_hidden]
          'src_length': tensor, shape=[batch_size]
        }
    """

    source_sequence, src_length = input_dict['source_tensors']

    training = (self._mode == "train")
    dropout_keep_prob = self.params['dropout_keep_prob'] if training else 1.0
    regularizer = self.params.get('regularizer', None)
    data_format = self.params.get('data_format', 'channels_last')
    normalization = self.params.get('normalization', 'batch_norm')

    normalization_params = {}

<<<<<<< HEAD
    if self.params.get("use_conv_mask", False):
      mask = tf.sequence_mask(
          lengths=src_length, maxlen=tf.reduce_max(src_length),
          dtype=source_sequence.dtype
      )
      mask = tf.expand_dims(mask, 2)
=======
    mask = None
    if self.params.get("use_conv_mask", False):
      mask = tf.sequence_mask(
          lengths=src_length,
          maxlen=tf.reduce_max(src_length),
          dtype=tf.float32
      )
      mask = tf.expand_dims(mask, 2)
      if self.params.get("use_bn_mask", False):
        normalization_params['mask'] = mask
>>>>>>> 84eb16cd

    if normalization is None:
      conv_block = conv_actv
    elif normalization == "batch_norm":
      if self.params.get("version", 1) == 1:
        conv_block = conv_bn_actv
        conv_res_block = conv_bn_res_bn_actv
      else:
        conv_block = conv_res_block = bn_relu_conv_res_v2
      normalization_params['bn_momentum'] = self.params.get(
          'bn_momentum', 0.90)
      normalization_params['bn_epsilon'] = self.params.get('bn_epsilon', 1e-3)
    elif normalization == "layer_norm":
      conv_block = conv_ln_actv
    elif normalization == "instance_norm":
      conv_block = conv_in_actv
    else:
      raise ValueError("Incorrect normalization")

    conv_inputs = source_sequence
    if data_format == 'channels_last':
      conv_feats = conv_inputs  # B T F
    else:
      conv_feats = tf.transpose(conv_inputs, [0, 2, 1])  # B F T

    residual_aggregation = []

    # ----- Convolutional layers ---------------------------------------------
    convnet_layers = self.params['convnet_layers']

    for idx_convnet in range(len(convnet_layers)):
      layer_type = convnet_layers[idx_convnet]['type']
      layer_repeat = convnet_layers[idx_convnet]['repeat']
      ch_out = convnet_layers[idx_convnet]['num_channels']
      kernel_size = convnet_layers[idx_convnet]['kernel_size']
      strides = convnet_layers[idx_convnet]['stride']
      padding = convnet_layers[idx_convnet]['padding']
      dilation = convnet_layers[idx_convnet]['dilation']
      dropout_keep = convnet_layers[idx_convnet].get(
          'dropout_keep_prob', dropout_keep_prob) if training else 1.0
      residual = convnet_layers[idx_convnet].get('residual', False)
      residual_dense = convnet_layers[idx_convnet].get('residual_dense', False)

      # For the first layer in the block, apply a mask
      if self.params.get("use_conv_mask", False):
<<<<<<< HEAD
        conv_feats = conv_feats * mask
=======
        conv_feats = conv_feats * tf.cast(mask, dtype=conv_feats.dtype)
>>>>>>> 84eb16cd

      if residual:
        layer_res = conv_feats
        if residual_dense:
          residual_aggregation.append(layer_res)
          layer_res = residual_aggregation

      for idx_layer in range(layer_repeat):

        if padding == "VALID":
          src_length = (src_length - kernel_size[0]) // strides[0] + 1
        else:
          src_length = (src_length + strides[0] - 1) // strides[0]

        # For all layers other than first layer, apply mask
        if idx_layer > 0 and self.params.get("use_conv_mask", False):
<<<<<<< HEAD
          conv_feats = conv_feats * mask
=======
          conv_feats = conv_feats * tf.cast(mask, dtype=conv_feats.dtype)
>>>>>>> 84eb16cd

        # Since we have a stride 2 layer, we need to update mask for future operations
        if strides[0] > 1 and self.params.get("use_conv_mask", False):
          mask = tf.sequence_mask(
              lengths=src_length,
              maxlen=tf.reduce_max(src_length),
<<<<<<< HEAD
              dtype=conv_feats.dtype
          )
          mask = tf.expand_dims(mask, 2)
=======
              dtype=tf.float32
          )
          mask = tf.expand_dims(mask, 2)
          if self.params.get("use_bn_mask", False):
            normalization_params['mask'] = mask
>>>>>>> 84eb16cd

        if residual and idx_layer == layer_repeat - 1:
          conv_feats = conv_res_block(
              layer_type=layer_type,
              name="conv{}{}".format(
                  idx_convnet + 1, idx_layer + 1),
              inputs=conv_feats,
              res_inputs=layer_res,
              filters=ch_out,
              kernel_size=kernel_size,
              activation_fn=self.params['activation_fn'],
              strides=strides,
              padding=padding,
              dilation=dilation,
              regularizer=regularizer,
              training=training,
              data_format=data_format,
              **normalization_params
          )
        else:
          conv_feats = conv_block(
              layer_type=layer_type,
              name="conv{}{}".format(
                  idx_convnet + 1, idx_layer + 1),
              inputs=conv_feats,
              filters=ch_out,
              kernel_size=kernel_size,
              activation_fn=self.params['activation_fn'],
              strides=strides,
              padding=padding,
              dilation=dilation,
              regularizer=regularizer,
              training=training,
              data_format=data_format,
              **normalization_params
          )

        conv_feats = tf.nn.dropout(x=conv_feats, keep_prob=dropout_keep)

    outputs = conv_feats

    if data_format == 'channels_first':
      outputs = tf.transpose(outputs, [0, 2, 1])

    return {
        'outputs': outputs,
        'src_length': src_length,
    }<|MERGE_RESOLUTION|>--- conflicted
+++ resolved
@@ -28,11 +28,8 @@
         'bn_momentum': float,
         'bn_epsilon': float,
         'use_conv_mask': bool,
-<<<<<<< HEAD
-=======
         'use_bn_mask': bool,
         'version': [1, 2],
->>>>>>> 84eb16cd
     })
 
   def __init__(self, params, model, name="w2l_encoder", mode='train'):
@@ -109,14 +106,6 @@
 
     normalization_params = {}
 
-<<<<<<< HEAD
-    if self.params.get("use_conv_mask", False):
-      mask = tf.sequence_mask(
-          lengths=src_length, maxlen=tf.reduce_max(src_length),
-          dtype=source_sequence.dtype
-      )
-      mask = tf.expand_dims(mask, 2)
-=======
     mask = None
     if self.params.get("use_conv_mask", False):
       mask = tf.sequence_mask(
@@ -127,7 +116,6 @@
       mask = tf.expand_dims(mask, 2)
       if self.params.get("use_bn_mask", False):
         normalization_params['mask'] = mask
->>>>>>> 84eb16cd
 
     if normalization is None:
       conv_block = conv_actv
@@ -173,11 +161,7 @@
 
       # For the first layer in the block, apply a mask
       if self.params.get("use_conv_mask", False):
-<<<<<<< HEAD
-        conv_feats = conv_feats * mask
-=======
         conv_feats = conv_feats * tf.cast(mask, dtype=conv_feats.dtype)
->>>>>>> 84eb16cd
 
       if residual:
         layer_res = conv_feats
@@ -194,28 +178,18 @@
 
         # For all layers other than first layer, apply mask
         if idx_layer > 0 and self.params.get("use_conv_mask", False):
-<<<<<<< HEAD
-          conv_feats = conv_feats * mask
-=======
           conv_feats = conv_feats * tf.cast(mask, dtype=conv_feats.dtype)
->>>>>>> 84eb16cd
 
         # Since we have a stride 2 layer, we need to update mask for future operations
         if strides[0] > 1 and self.params.get("use_conv_mask", False):
           mask = tf.sequence_mask(
               lengths=src_length,
               maxlen=tf.reduce_max(src_length),
-<<<<<<< HEAD
-              dtype=conv_feats.dtype
-          )
-          mask = tf.expand_dims(mask, 2)
-=======
               dtype=tf.float32
           )
           mask = tf.expand_dims(mask, 2)
           if self.params.get("use_bn_mask", False):
             normalization_params['mask'] = mask
->>>>>>> 84eb16cd
 
         if residual and idx_layer == layer_repeat - 1:
           conv_feats = conv_res_block(
